--- conflicted
+++ resolved
@@ -1,306 +1,301 @@
-from fastapi import FastAPI, HTTPException, Request
-from fastapi.responses import JSONResponse
-from fastapi.middleware.cors import CORSMiddleware
-from pydantic import BaseModel
-from typing import List, Dict, Any
-import openai
-import os
-import json
-import re
-import csv
-import langfuse
-import logging
-import pandas as pd
-from langchain_community.chat_models import ChatOpenAI
-from langchain.prompts import ChatPromptTemplate
-from langchain.schema import HumanMessage, SystemMessage
-from langfuse import get_client, observe, Langfuse
-
-
-from dotenv import load_dotenv
-load_dotenv()
-
-app = FastAPI()
-
-# Add CORS middleware
-app.add_middleware(
-    CORSMiddleware,
-    allow_origins=["*"],  # Allow all origins for development
-    allow_methods=["GET", "POST", "PUT", "DELETE", "OPTIONS"],
-    allow_headers=["*"],
-)
-
-class QuestionAnswer(BaseModel):
-    question: str
-    answer: str
-
-class Question(BaseModel):
-    question: str
-    answer: str
-    
-class QuestionSection(BaseModel):
-    section: str
-    questions: list[QuestionAnswer]
-
-class ContentRequest(BaseModel):
-    agent_answers: list[QuestionSection]
-
-class Section(BaseModel):
-    section: str
-    questions: List[Question]
-
-class EmailGenerator(BaseModel):
-    agent_answers: List[Section]
-
-<<<<<<< HEAD
-EMAIL_CSV_PATH = r"data/emails.csv"
-OUTPUT_CSV_PATH = "personalized_emails.csv"
-=======
->>>>>>> 90098396
-
-# === Load DataFrame ===
-import json
-
-JSON_INPUT_PATH = r"C:\Users\tarun\OneDrive\Desktop\workspace\IDEAFOUNDATION\doc_understand\email_generate\easy_templates_csv_variables.json"
-with open(JSON_INPUT_PATH, "r", encoding="utf-8") as f:
-    data = json.load(f)  # data is a list of dicts with 'stage' and 'content'
-
-# Initialize LangChain's OpenAI wrapper
-llm = ChatOpenAI(
-    openai_api_key=os.getenv("OPENAI_API_KEY"),  # Use environment variable instead
-    model="gpt-4o-mini",
-    temperature=0.7,
-    max_tokens=1500
-)
-
-@observe(name="build_agent_prompt")
-def build_agent_prompt(agent_answers):
-    """Build the complete prompt from agent answers"""
-    prompt = prompt_template
-    for section in agent_answers:
-        prompt += f"\n## {section.section}\n"
-        for qa in section.questions:
-            prompt += f"- {qa.question}\n{qa.answer}\n"
-    
-    return prompt
-
-def build_prompt(original_html, stage, agent_context=None):
-    if agent_context is None:
-        agent_context = YOUR_DEFAULT_AGENT_CONTEXT  # fallback
-
-    # Fetch prompt template from Langfuse
-    prompt_obj = langfuse_client.get_prompt("personalize_email_prompt", label="production")
-    prompt_template = prompt_obj.prompt  # or .content, depending on SDK version
-
-    # Render the prompt with variables
-    return prompt_template.format(
-        original_html=original_html,
-        stage=stage,
-        agent_context=agent_context
-    )
-
-# Initialize Langfuse
-langfuse = get_client()
-prompt_obj = langfuse.get_prompt("real_estate_content_generation", label="production")
-prompt_template = prompt_obj.prompt  # or .content, depending on SDK version
-
-langfuse_client = Langfuse(
-    public_key=os.environ.get("LANGFUSE_PUBLIC_KEY"),
-    secret_key=os.environ.get("LANGFUSE_SECRET_KEY"),
-    host=os.environ.get("LANGFUSE_HOST", "https://cloud.langfuse.com")
-)
-
-@observe(name="clean_json")
-def clean_json(text):
-    """Clean and format JSON response"""
-    # Remove code fences
-    if text.strip().startswith('```'):
-        text = text.split('```')[1]
-    # Remove any stray control characters (like \1)
-    text = re.sub(r'\\[0-9]+,?', '', text)
-    # Remove trailing commas before } or ]
-    text = re.sub(r',([ \t\r\n]*[}\]])', r'\1', text)
-    
-    cleaned_text = text.strip()
-    # Try to add a closing brace if missing
-    if cleaned_text.count('{') > cleaned_text.count('}'):
-        cleaned_text += '}'
-    return cleaned_text
-
-@observe
-@app.post("/generate-content")
-def generate_content(request: ContentRequest):
-    """Generate real estate content using LLM"""
-    with langfuse.start_as_current_span(
-        name="llm_generation",
-        input={"request": request.dict()},
-        metadata={"model": "gpt-4o-mini"}
-    ) as span:
-        print("request.agent_answers-->",request.agent_answers)
-        # Build the prompt
-        prompt = build_agent_prompt(request.agent_answers)
-        
-        # Use LangChain to call the LLM
-        messages = [
-            SystemMessage(content="You are a helpful assistant."),
-            HumanMessage(content=prompt)
-        ]
-        
-        response = llm(messages)
-        content = response.content
-        
-        span.update(
-            output={"raw_response": content[:500] + "..." if len(content) > 500 else content},
-            metadata={"response_length": len(content)}
-        )
-        
-        # Clean and parse JSON
-        cleaned_content = clean_json(content)
-        print("LLM Output:\n", cleaned_content)
-        result = json.loads(cleaned_content)
-        
-        span.update(
-            output={"parsed_successfully": True, "result_keys": list(result.keys())},
-            metadata={"cleaned_content_length": len(cleaned_content)}
-        )
-        
-        # Score the generation (optional - you can customize this)
-        span.score(name="correctness", value=1.0, comment="Content generated successfully")
-        
-        section_scoring_functions = {
-            "home_page": score_home_page,
-            "three_steps_carousel": score_three_steps_carousel,
-            "about_us_page": score_about_us_page,
-            "contact_us_page": score_contact_us_page,
-            "global_settings": score_global_settings,
-            "call_to_action": score_call_to_action,
-        }
-
-        scores = {}
-        for section, scoring_func in section_scoring_functions.items():
-            if section in result:
-                score, reason = scoring_func(llm, result[section])
-                scores[section] = {"score": score, "reason": reason}
-                span.score(name=section, value=score, comment=reason)
-        
-        langfuse.flush()
-        
-        return {
-            "status": "ok",
-            "result": "success",
-            "data": result,
-            "scores": scores
-        }
-
-@app.post("/generate-email")
-async def post_agent_questionnaire(agent_questionnaire: EmailGenerator):
-    custom_agent_context = agent_questionnaire.dict()
-    personalized_emails = []
-
-    # Start a single Langfuse span for the batch (or do one per row if you prefer)
-    span = langfuse_client.start_span(
-        name="agent_questionnaire_batch",
-        input={"questionnaire": custom_agent_context}
-    )
-    try:
-        for idx, row in enumerate(data):
-            sample_html = row['template']
-            stage = row['stage']
-            prompt = build_prompt(sample_html, stage, agent_context=custom_agent_context)
-            try:
-                client = openai.OpenAI(api_key=os.environ.get("OPENAI_API_KEY"))
-                response = client.chat.completions.create(
-                    model="gpt-4o-mini",
-                    messages=[{"role": "user", "content": prompt}],
-                    temperature=0.1
-                )
-                output = response.choices[0].message.content.strip()
-                personalized_emails.append({
-                    "row": idx,
-                    "stage": stage,
-                    "personalized_email": output
-                })
-            except Exception as e:
-                personalized_emails.append({
-                    "row": idx,
-                    "stage": stage,
-                    "error": str(e)
-                })
-        span.update(output=personalized_emails)
-        return JSONResponse(content={"personalized_emails": personalized_emails})
-    except Exception as e:
-        span.update(output=str(e), level="ERROR")
-        raise
-    finally:
-        span.end()
-
-# === Call OpenAI ===
-def personalize_content(html, stage):
-    prompt = build_prompt(html, stage)
-    span = langfuse_client.start_span(name="personalize_email", input=prompt)
-    try:
-        client = openai.OpenAI(api_key=os.environ.get("OPENAI_API_KEY"))
-        response = client.chat.completions.create(
-            model="gpt-4o-mini",
-            messages=[{"role": "user", "content": prompt}],
-            temperature=0.1
-        )
-        output = response.choices[0].message.content.strip()
-        span.update(output=output)
-        return output
-    except Exception as e:
-        span.update(output=str(e), level="ERROR")
-        print(f"⚠️ LLM Error: {e}")
-        return html  # fallback to original
-    finally:
-        span.end()
-
-# === Apply Personalization ===
-def personalize_row(row):
-    try:
-        original_html = row.get('template', '')
-        stage = row.get('Stage')  # Default to 'Unknown' if not present
-        if not isinstance(original_html, str) or not original_html.strip():
-            raise ValueError("Empty template")
-        personalized_html = personalize_content(original_html, stage)
-        return personalized_html
-    except Exception as e:
-        print(f"skipped row: {e}")
-        return row['template']  # fallback to original content
-    
-def score_home_page(llm, content):
-    return score_section_with_llm(llm, "home_page", content)
-
-def score_three_steps_carousel(llm, content):
-    return score_section_with_llm(llm, "three_steps_carousel", content)
-
-def score_about_us_page(llm, content):
-    return score_section_with_llm(llm, "about_us_page", content)
-
-def score_contact_us_page(llm, content):
-    return score_section_with_llm(llm, "contact_us_page", content)
-
-def score_global_settings(llm, content):
-    return score_section_with_llm(llm, "global_settings", content)
-
-def score_call_to_action(llm, content):
-    return score_section_with_llm(llm, "call_to_action", content)
-
-def score_section_with_llm(llm, section_name, section_content):
-    eval_prompt = f"""Evaluate the following section for quality, completeness, and clarity. Give a score from 0.0 to 1.0 and a short reason.
-
-Section ("{section_name}"):
-{json.dumps(section_content, indent=2)}
-
-Respond in this JSON format:
-{{"score": float, "reason": string}}"""
-    eval_result = llm([HumanMessage(content=eval_prompt)])
-    try:
-        parsed = json.loads(eval_result.content.strip())
-        return parsed.get("score", 1.0), parsed.get("reason", "No reason provided")
-    except Exception as e:
-        return 1.0, f"Failed to parse reason: {str(e)}"
-
-if __name__ == "__main__":
-    import uvicorn
+from fastapi import FastAPI, HTTPException, Request
+from fastapi.responses import JSONResponse
+from fastapi.middleware.cors import CORSMiddleware
+from pydantic import BaseModel
+from typing import List, Dict, Any
+import openai
+import os
+import json
+import re
+import csv
+import langfuse
+import logging
+import pandas as pd
+from langchain_community.chat_models import ChatOpenAI
+from langchain.prompts import ChatPromptTemplate
+from langchain.schema import HumanMessage, SystemMessage
+from langfuse import get_client, observe, Langfuse
+
+
+from dotenv import load_dotenv
+load_dotenv()
+
+app = FastAPI()
+
+# Add CORS middleware
+app.add_middleware(
+    CORSMiddleware,
+    allow_origins=["*"],  # Allow all origins for development
+    allow_methods=["GET", "POST", "PUT", "DELETE", "OPTIONS"],
+    allow_headers=["*"],
+)
+
+class QuestionAnswer(BaseModel):
+    question: str
+    answer: str
+
+class Question(BaseModel):
+    question: str
+    answer: str
+    
+class QuestionSection(BaseModel):
+    section: str
+    questions: list[QuestionAnswer]
+
+class ContentRequest(BaseModel):
+    agent_answers: list[QuestionSection]
+
+class Section(BaseModel):
+    section: str
+    questions: List[Question]
+
+class EmailGenerator(BaseModel):
+    agent_answers: List[Section]
+
+
+# === Load DataFrame ===
+import json
+
+JSON_INPUT_PATH = r"data/easy_templates_csv_variables.json"
+with open(JSON_INPUT_PATH, "r", encoding="utf-8") as f:
+    data = json.load(f)  # data is a list of dicts with 'stage' and 'content'
+
+# Initialize LangChain's OpenAI wrapper
+llm = ChatOpenAI(
+    openai_api_key=os.getenv("OPENAI_API_KEY"),  # Use environment variable instead
+    model="gpt-4o-mini",
+    temperature=0.7,
+    max_tokens=1500
+)
+
+@observe(name="build_agent_prompt")
+def build_agent_prompt(agent_answers):
+    """Build the complete prompt from agent answers"""
+    prompt = prompt_template
+    for section in agent_answers:
+        prompt += f"\n## {section.section}\n"
+        for qa in section.questions:
+            prompt += f"- {qa.question}\n{qa.answer}\n"
+    
+    return prompt
+
+def build_prompt(original_html, stage, agent_context=None):
+    if agent_context is None:
+        agent_context = YOUR_DEFAULT_AGENT_CONTEXT  # fallback
+
+    # Fetch prompt template from Langfuse
+    prompt_obj = langfuse_client.get_prompt("personalize_email_prompt", label="production")
+    prompt_template = prompt_obj.prompt  # or .content, depending on SDK version
+
+    # Render the prompt with variables
+    return prompt_template.format(
+        original_html=original_html,
+        stage=stage,
+        agent_context=agent_context
+    )
+
+# Initialize Langfuse
+langfuse = get_client()
+prompt_obj = langfuse.get_prompt("real_estate_content_generation", label="production")
+prompt_template = prompt_obj.prompt  # or .content, depending on SDK version
+
+langfuse_client = Langfuse(
+    public_key=os.environ.get("LANGFUSE_PUBLIC_KEY"),
+    secret_key=os.environ.get("LANGFUSE_SECRET_KEY"),
+    host=os.environ.get("LANGFUSE_HOST", "https://cloud.langfuse.com")
+)
+
+@observe(name="clean_json")
+def clean_json(text):
+    """Clean and format JSON response"""
+    # Remove code fences
+    if text.strip().startswith('```'):
+        text = text.split('```')[1]
+    # Remove any stray control characters (like \1)
+    text = re.sub(r'\\[0-9]+,?', '', text)
+    # Remove trailing commas before } or ]
+    text = re.sub(r',([ \t\r\n]*[}\]])', r'\1', text)
+    
+    cleaned_text = text.strip()
+    # Try to add a closing brace if missing
+    if cleaned_text.count('{') > cleaned_text.count('}'):
+        cleaned_text += '}'
+    return cleaned_text
+
+@observe
+@app.post("/generate-content")
+def generate_content(request: ContentRequest):
+    """Generate real estate content using LLM"""
+    with langfuse.start_as_current_span(
+        name="llm_generation",
+        input={"request": request.dict()},
+        metadata={"model": "gpt-4o-mini"}
+    ) as span:
+        print("request.agent_answers-->",request.agent_answers)
+        # Build the prompt
+        prompt = build_agent_prompt(request.agent_answers)
+        
+        # Use LangChain to call the LLM
+        messages = [
+            SystemMessage(content="You are a helpful assistant."),
+            HumanMessage(content=prompt)
+        ]
+        
+        response = llm(messages)
+        content = response.content
+        
+        span.update(
+            output={"raw_response": content[:500] + "..." if len(content) > 500 else content},
+            metadata={"response_length": len(content)}
+        )
+        
+        # Clean and parse JSON
+        cleaned_content = clean_json(content)
+        print("LLM Output:\n", cleaned_content)
+        result = json.loads(cleaned_content)
+        
+        span.update(
+            output={"parsed_successfully": True, "result_keys": list(result.keys())},
+            metadata={"cleaned_content_length": len(cleaned_content)}
+        )
+        
+        # Score the generation (optional - you can customize this)
+        span.score(name="correctness", value=1.0, comment="Content generated successfully")
+        
+        section_scoring_functions = {
+            "home_page": score_home_page,
+            "three_steps_carousel": score_three_steps_carousel,
+            "about_us_page": score_about_us_page,
+            "contact_us_page": score_contact_us_page,
+            "global_settings": score_global_settings,
+            "call_to_action": score_call_to_action,
+        }
+
+        scores = {}
+        for section, scoring_func in section_scoring_functions.items():
+            if section in result:
+                score, reason = scoring_func(llm, result[section])
+                scores[section] = {"score": score, "reason": reason}
+                span.score(name=section, value=score, comment=reason)
+        
+        langfuse.flush()
+        
+        return {
+            "status": "ok",
+            "result": "success",
+            "data": result,
+            "scores": scores
+        }
+
+@app.post("/generate-email")
+async def post_agent_questionnaire(agent_questionnaire: EmailGenerator):
+    custom_agent_context = agent_questionnaire.dict()
+    personalized_emails = []
+
+    # Start a single Langfuse span for the batch (or do one per row if you prefer)
+    span = langfuse_client.start_span(
+        name="agent_questionnaire_batch",
+        input={"questionnaire": custom_agent_context}
+    )
+    try:
+        for idx, row in enumerate(data):
+            sample_html = row['template']
+            stage = row['stage']
+            prompt = build_prompt(sample_html, stage, agent_context=custom_agent_context)
+            try:
+                client = openai.OpenAI(api_key=os.environ.get("OPENAI_API_KEY"))
+                response = client.chat.completions.create(
+                    model="gpt-4o-mini",
+                    messages=[{"role": "user", "content": prompt}],
+                    temperature=0.1
+                )
+                output = response.choices[0].message.content.strip()
+                personalized_emails.append({
+                    "row": idx,
+                    "stage": stage,
+                    "personalized_email": output
+                })
+            except Exception as e:
+                personalized_emails.append({
+                    "row": idx,
+                    "stage": stage,
+                    "error": str(e)
+                })
+        span.update(output=personalized_emails)
+        return JSONResponse(content={"personalized_emails": personalized_emails})
+    except Exception as e:
+        span.update(output=str(e), level="ERROR")
+        raise
+    finally:
+        span.end()
+
+# === Call OpenAI ===
+def personalize_content(html, stage):
+    prompt = build_prompt(html, stage)
+    span = langfuse_client.start_span(name="personalize_email", input=prompt)
+    try:
+        client = openai.OpenAI(api_key=os.environ.get("OPENAI_API_KEY"))
+        response = client.chat.completions.create(
+            model="gpt-4o-mini",
+            messages=[{"role": "user", "content": prompt}],
+            temperature=0.1
+        )
+        output = response.choices[0].message.content.strip()
+        span.update(output=output)
+        return output
+    except Exception as e:
+        span.update(output=str(e), level="ERROR")
+        print(f"⚠️ LLM Error: {e}")
+        return html  # fallback to original
+    finally:
+        span.end()
+
+# === Apply Personalization ===
+def personalize_row(row):
+    try:
+        original_html = row.get('template', '')
+        stage = row.get('Stage')  # Default to 'Unknown' if not present
+        if not isinstance(original_html, str) or not original_html.strip():
+            raise ValueError("Empty template")
+        personalized_html = personalize_content(original_html, stage)
+        return personalized_html
+    except Exception as e:
+        print(f"skipped row: {e}")
+        return row['template']  # fallback to original content
+    
+def score_home_page(llm, content):
+    return score_section_with_llm(llm, "home_page", content)
+
+def score_three_steps_carousel(llm, content):
+    return score_section_with_llm(llm, "three_steps_carousel", content)
+
+def score_about_us_page(llm, content):
+    return score_section_with_llm(llm, "about_us_page", content)
+
+def score_contact_us_page(llm, content):
+    return score_section_with_llm(llm, "contact_us_page", content)
+
+def score_global_settings(llm, content):
+    return score_section_with_llm(llm, "global_settings", content)
+
+def score_call_to_action(llm, content):
+    return score_section_with_llm(llm, "call_to_action", content)
+
+def score_section_with_llm(llm, section_name, section_content):
+    eval_prompt = f"""Evaluate the following section for quality, completeness, and clarity. Give a score from 0.0 to 1.0 and a short reason.
+
+Section ("{section_name}"):
+{json.dumps(section_content, indent=2)}
+
+Respond in this JSON format:
+{{"score": float, "reason": string}}"""
+    eval_result = llm([HumanMessage(content=eval_prompt)])
+    try:
+        parsed = json.loads(eval_result.content.strip())
+        return parsed.get("score", 1.0), parsed.get("reason", "No reason provided")
+    except Exception as e:
+        return 1.0, f"Failed to parse reason: {str(e)}"
+
+if __name__ == "__main__":
+    import uvicorn
     uvicorn.run(app, host="0.0.0.0", port=8000)